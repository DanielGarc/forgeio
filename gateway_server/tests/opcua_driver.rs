--- conflicted
+++ resolved
@@ -52,12 +52,7 @@
         return;
     }
 
-<<<<<<< HEAD
-    let requests = vec![TagRequest { address: "ns=2;i=1".into() }];
-    let rt = Runtime::new().unwrap();
-    let result = rt.block_on(driver.read_tags(&requests)).unwrap();
-    assert!(result.contains_key("ns=2;i=1"));
-=======
+
     let requests = vec![
         TagRequest {
             address: "ns=2;s=Temperature".into(),
@@ -74,7 +69,7 @@
     assert!(result.contains_key("ns=2;s=Temperature"));
     assert!(result.contains_key("ns=2;s=Pressure"));
     assert!(result.contains_key("ns=2;s=Counter"));
->>>>>>> f538d0e0
+
 
     driver.disconnect().unwrap();
 }